--- conflicted
+++ resolved
@@ -289,7 +289,38 @@
         # check beam offset in config
         assert conf["frb"]["update_beam_offset"]["beam_offset"] == 10
 
-<<<<<<< HEAD
+        # check frb gain dir in config
+        assert conf["frb_gain"]["frb_gain_dir"] == "insert/sth/useful"
+
+        # check pulsar gain dir in config
+        assert conf["pulsar_gain"]["pulsar_gain_dir"] == ["insert/sth/useful"]
+
+    # test status endpoint
+    result = subprocess.check_output(client_args + ["status"], encoding="utf-8")
+    result = json.loads(result)
+    assert isinstance(result, dict)
+    # check state
+    assert "state" in result
+    assert isinstance(result["state"], dict)
+    # check blacklist
+    assert "blacklist" in result
+    assert list(result["blacklist"]["blacklist"].keys()) == ["http://coco/"]
+    assert result["blacklist"]["blacklist"]["http://coco/"]["status"] == 200
+    assert isinstance(result["blacklist"]["blacklist"]["http://coco/"]["reply"], list)
+    # check node status and version
+    for group in ["cluster", "receiver"]:
+        assert f"status-{group}" in result
+        for reply in result[f"status-{group}"]["status"].values():
+            assert reply["status"] == 200
+            assert reply["reply"]["running"]
+        assert f"version-{group}" in result
+        for reply in result[f"version-{group}"]["version"].values():
+            assert reply["status"] == 200
+    # check md5sums
+    assert "config_md5sum" in result
+    for reply in result["config_md5sum"].values():
+        assert reply["status"] == 200
+
     # test baseband enpoint
     baseband_id = 0
     start_t = time.time()
@@ -332,39 +363,6 @@
     for reply in result["baseband"].values():
         assert reply["status"] == 200
         # assert reply["reply"]
-=======
-        # check frb gain dir in config
-        assert conf["frb_gain"]["frb_gain_dir"] == "insert/sth/useful"
-
-        # check pulsar gain dir in config
-        assert conf["pulsar_gain"]["pulsar_gain_dir"] == ["insert/sth/useful"]
-
-    # test status endpoint
-    result = subprocess.check_output(client_args + ["status"], encoding="utf-8")
-    result = json.loads(result)
-    assert isinstance(result, dict)
-    # check state
-    assert "state" in result
-    assert isinstance(result["state"], dict)
-    # check blacklist
-    assert "blacklist" in result
-    assert list(result["blacklist"]["blacklist"].keys()) == ["http://coco/"]
-    assert result["blacklist"]["blacklist"]["http://coco/"]["status"] == 200
-    assert isinstance(result["blacklist"]["blacklist"]["http://coco/"]["reply"], list)
-    # check node status and version
-    for group in ["cluster", "receiver"]:
-        assert f"status-{group}" in result
-        for reply in result[f"status-{group}"]["status"].values():
-            assert reply["status"] == 200
-            assert reply["reply"]["running"]
-        assert f"version-{group}" in result
-        for reply in result[f"version-{group}"]["version"].values():
-            assert reply["status"] == 200
-    # check md5sums
-    assert "config_md5sum" in result
-    for reply in result["config_md5sum"].values():
-        assert reply["status"] == 200
->>>>>>> f847898f
 
     # TODO: check receiver config: bad inputs, gains
     # TODO check status: timestamp of frb-gain-dir
