"""
coco master module.

This is the core of coco. Endpoints are loaded and called through the master module.
Also loads the config.
"""
import datetime
import logging
import orjson as json
import os
import redis as redis_sync
import time
import yaml

from multiprocessing import Process
from sanic import Sanic
from sanic.log import logger as logger
from sanic import response
from sanic.exceptions import ServerError
from sanic_redis import SanicRedis
from comet import Manager, CometError
from prometheus_client import multiprocess
from prometheus_client import generate_latest, CollectorRegistry, CONTENT_TYPE_LATEST, Counter

from . import Endpoint, SlackExporter, worker, __version__, RequestForwarder, State
from .metric import format_metric_name

app = Sanic(__name__)
app.config.update({"REDIS": {"address": ("127.0.0.1", 6379)}})
redis = SanicRedis(app)
logger = logging.getLogger(__name__)

# global variables for prometheus metric tracking
COUNTERS = dict()
ENDPOINTS = []
REGISTRY = None


@app.route("/<endpoint>", methods=["GET", "POST"])
async def master_endpoint(request, endpoint):
    """
    Receive all HTTP calls.

    Master endpoint. Passes all endpoint calls on to redis and blocks until completion.
    """
    # create a unique name for this task: <process ID>-<POSIX timestamp>
    name = f"{os.getpid()}-{time.time()}"

    # increment prometheus counter
    cnt = COUNTERS.get(endpoint, None)
    if cnt is None:
        logger.error(f"No prometheus metric for endpoint {endpoint}.")
    else:
        cnt.labels(worker=f"{os.getpid()}").inc()

    with await redis.conn as r:

        # Give the task to redis
        await r.hmset(
            name,
            "method",
            request.method,
            "endpoint",
            endpoint,
            "request",
            json.dumps(request.json),
        )

        # Add task name to queue
        await r.rpush("queue", name)

        # Wait for the result
        result = (await r.blpop(f"{name}:res"))[1]
        await r.delete(f"{name}:res")
    return response.raw(result, headers={"Content-Type": "application/json"})


# Prometheus endpoint
# This server can only export the total requests. Individual success/fail
# counts for every host will be exported separately by the forwarder process
@app.get("/metrics")
async def metrics(request):
    """
    Prometheus metrics endpoint.
    """
    try:
        output = generate_latest(REGISTRY).decode("utf-8")
        content_type = CONTENT_TYPE_LATEST
        return response.text(body=output, content_type=content_type)
    except Exception as e:
        msg = f"{e}"
        logger.error(msg)
        raise ServerError(msg)


@app.listener('after_server_stop')
async def cleanup_prometheus(app, loop):
    """
    Clean up prometheus metric files on exit.
    """
    multiprocess.mark_process_dead(os.getpid())


@app.listener('before_server_start')
async def init_metrics(app, loop):
    """
    Set up counters for every endpoint.
    """
    logger.error(f"{ENDPOINTS}")
    global COUNTERS
    for edpt in ENDPOINTS:
        COUNTERS[edpt] = Counter(format_metric_name(f"coco_{edpt}_dropped"),
                                 "Dropped requests due to full queue by coco.",
                                 ["worker"], registry=REGISTRY)
        COUNTERS[edpt].labels(worker=os.getpid()).inc(0)


class Master:
    """
    The core module.

    Loads and keeps the config and endpoints. Endpoints are called through this module.
    """

    def __init__(self, config_path):

        # In case constructor crashes before this gets assigned, so that destructor doesn't fail.
        self.qworker = None

        self.forwarder = RequestForwarder()
        self.state = None
        config = self._load_config(config_path)
        logger.setLevel(self.log_level)
        self.forwarder.set_session_limit(self.session_limit)

        self.slacker = SlackExporter(self.slack_url)
        config["endpoints"] = self._load_endpoints()
        self._register_config(config)
        self._init_prometheus()
        self.qworker = Process(target=worker.main_loop, args=(self.endpoints, self.forwarder,
                                                              self.worker_port, self.log_level))
        self.qworker.start()

        self._call_endpoints_on_start()
        self._start_server()

    def __del__(self):
        """
        Destruct :class:`Master`.

        Join the worker thread.
        """
        if self.qworker:
            self.qworker.join()

    def _call_endpoints_on_start(self):
        for endpoint in self.endpoints.values():
            if endpoint.call_on_start:
                logger.debug(f"Calling endpoint on start: /{endpoint.name}")
                name = f"{os.getpid()}-{time.time()}"

                r = redis_sync.Redis()
                r.hmset(
                    name,
                    {
                        "method": endpoint.type,
                        "endpoint": endpoint.name,
                        "request": json.dumps({}),
                    },
                )

                # Add task name to queue
                r.rpush("queue", name)

                # Wait for the result
                result = r.blpop(f"{name}:res")[1]
                r.delete(f"{name}:res")
                # TODO: raise log level in failure case?
                logger.debug(f"Called /{endpoint.name} on start, result: {result}")

    def _start_server(self):
        """Start a sanic server."""
        debug = self.log_level == "DEBUG"
        app.run(
            host="0.0.0.0", port=self.port, workers=self.n_workers, debug=debug, access_log=debug
        )

    def _register_config(self, config):
        # Register config with comet broker
        try:
            enable_comet = config["comet_broker"]["enabled"]
        except KeyError:
            logger.error("Missing config value 'comet_broker/enabled'.")
            exit(1)
        if enable_comet:
            try:
                comet_host = config["comet_broker"]["host"]
                comet_port = config["comet_broker"]["port"]
            except KeyError as exc:
                logger.error(
                    "Failure registering initial config with comet broker: 'comet_broker/{}' "
                    "not defined in config.".format(exc[0])
                )
                exit(1)
            comet = Manager(comet_host, comet_port)
            try:
                comet.register_start(datetime.datetime.utcnow(), __version__)
                comet.register_config(config)
            except CometError as exc:
                logger.error(
                    "Comet failed registering CoCo startup and initial config: {}".format(exc)
                )
                exit(1)
        else:
            logger.warning("Config registration DISABLED. This is only OK for testing.")

    def _load_config(self, config_path):
        with open(config_path, "r") as stream:
            try:
                config = yaml.safe_load(stream)
            except yaml.YAMLError as exc:
                logger.error(f"Failure reading YAML file {config_path}: {exc}")

        self.log_level = config.get("log_level", "INFO")
        self.endpoint_dir = config["endpoint_dir"]
        self.prom_dir = config["prometheus_multiproc_dir"]
        try:
            self.slack_url = config["slack_webhook"]
        except KeyError:
            self.slack_url = None
            logger.warning("Config variable 'slack_webhook' not found. Slack messaging DISABLED.")
        self.port = config["port"]
        self.worker_port = config["worker_port"]
        self.n_workers = config["n_workers"]
        self.session_limit = config.get("session_limit", 1000)

        # Read groups
        self.groups = config.get("groups", None)

        def format_host(host):
            if not host.startswith("http://"):
                host = "http://" + host
            if not host.endswith("/"):
                host = host + "/"
            return host

        for group in self.groups:
            for h in range(len(self.groups[group])):
                self.groups[group][h] = format_host(self.groups[group][h])

            self.forwarder.add_group(group, self.groups[group])

        # Load state from yaml config files
        self.state = State(log_level=self.log_level)
        load_state = config.get("load_state", None)
        if load_state:
            for path, file in load_state.items():
                self.state.read_from_file(path, file)

        return config

    def _load_endpoints(self):
        self.endpoints = dict()
        endpoint_conf = list()
        for endpoint_file in os.listdir(self.endpoint_dir):
            # Only accept files ending in .conf as endpoint configs.
            # Endpoint config files starting with an underscore (_) are disabled.
            if endpoint_file.endswith(".conf") and not endpoint_file.startswith("_"):

                # Remove .conf from the config file name to get the name of the endpoint
                name = os.path.splitext(endpoint_file)[0]

                with open(os.path.join(self.endpoint_dir, endpoint_file), "r") as stream:
                    try:
                        conf = yaml.safe_load(stream)
                    except yaml.YAMLError as exc:
                        logger.error(f"Failure reading YAML file {endpoint_file}: {exc}")

                # Create the endpoint object
                self.endpoints[name] = Endpoint(
                    name, conf, self.slacker, self.forwarder, self.state
                )
                if self.endpoints[name].group not in self.groups:
                    if self.endpoints[name].forward_name is None:
                        logger.debug(
                            f"Endpoint {name} has `call` set to 'null'. This means it "
                            f"doesn't call external endpoints. It might check other coco "
                            f"endpoints or return some part of coco's state."
                        )
                    else:
                        raise RuntimeError(
                            f"Host group '{self.endpoints[name].group}' used by endpoint "
                            f"{name} unknown."
                        )
                conf["name"] = name
                endpoint_conf.append(conf)
                self.forwarder.add_endpoint(name, self.endpoints[name])
<<<<<<< HEAD
        return endpoint_conf

    def _init_prometheus(self):
        # Set directory for prometheus metrics to be stored
        os.environ["prometheus_multiproc_dir"] = self.prom_dir
        # Set global variables for prometheus
        global ENDPOINTS
        ENDPOINTS = self.endpoints.keys()
        global REGISTRY
        REGISTRY = CollectorRegistry()
        multiprocess.MultiProcessCollector(REGISTRY)
=======

        self._check_endpoint_links()
        return endpoint_conf

    def _check_endpoint_links(self):
        def check(e):
            if e:
                for a in e:
                    if isinstance(a, dict):
                        if not len(a.keys()) is 1:
                            logger.error(
                                f"coco.endpoint: bad config format for endpoint "
                                f"`{endpoint.name}`: `{a}`. Should be either a string or "
                                f"have the format:\n```\nbefore:\n  - endpoint_name:\n   "
                                f"   identical: True\n```"
                            )
                            exit(1)
                        a = list(a.keys())[0]
                    if a not in self.endpoints.keys():
                        logger.error(
                            f"coco.endpoint: endpoint `{a}` found in config for "
                            f"`{endpoint.name}` does not exist."
                        )
                        exit(1)

        for endpoint in self.endpoints.values():
            check(endpoint.before)
            check(endpoint.after)
>>>>>>> 01cfc83f
<|MERGE_RESOLUTION|>--- conflicted
+++ resolved
@@ -295,19 +295,6 @@
                 conf["name"] = name
                 endpoint_conf.append(conf)
                 self.forwarder.add_endpoint(name, self.endpoints[name])
-<<<<<<< HEAD
-        return endpoint_conf
-
-    def _init_prometheus(self):
-        # Set directory for prometheus metrics to be stored
-        os.environ["prometheus_multiproc_dir"] = self.prom_dir
-        # Set global variables for prometheus
-        global ENDPOINTS
-        ENDPOINTS = self.endpoints.keys()
-        global REGISTRY
-        REGISTRY = CollectorRegistry()
-        multiprocess.MultiProcessCollector(REGISTRY)
-=======
 
         self._check_endpoint_links()
         return endpoint_conf
@@ -336,4 +323,13 @@
         for endpoint in self.endpoints.values():
             check(endpoint.before)
             check(endpoint.after)
->>>>>>> 01cfc83f
+
+    def _init_prometheus(self):
+        # Set directory for prometheus metrics to be stored
+        os.environ["prometheus_multiproc_dir"] = self.prom_dir
+        # Set global variables for prometheus
+        global ENDPOINTS
+        ENDPOINTS = self.endpoints.keys()
+        global REGISTRY
+        REGISTRY = CollectorRegistry()
+        multiprocess.MultiProcessCollector(REGISTRY)